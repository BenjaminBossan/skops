from __future__ import annotations

import json
import re
<<<<<<< HEAD
import sys
import textwrap
=======
import textwrap
import zipfile
>>>>>>> ba840d44
from collections.abc import Mapping
from dataclasses import dataclass, field
from pathlib import Path
from reprlib import Repr
<<<<<<< HEAD
from typing import Any, Iterator, Sequence, Union

from huggingface_hub import CardData
from sklearn.utils import estimator_html_repr
from tabulate import tabulate  # type: ignore

from skops.card._templates import (
    CONTENT_PLACEHOLDER,
    HUB_TEMPLATE,
    SKOPS_TEMPLATE,
    Templates,
)

if sys.version_info >= (3, 8):
    from typing import Protocol
else:  # TODO: remove when Python 3.7 is dropped
    from typing_extensions import Protocol
=======
from typing import Any, Iterator, Literal, Protocol, Sequence, Union

import joblib
from huggingface_hub import ModelCardData
from sklearn.utils import estimator_html_repr
from tabulate import tabulate  # type: ignore

from skops.card._templates import CONTENT_PLACEHOLDER, SKOPS_TEMPLATE, Templates
from skops.io import load
>>>>>>> ba840d44

# Repr attributes can be used to control the behavior of repr
aRepr = Repr()
aRepr.maxother = 79
aRepr.maxstring = 79


VALID_TEMPLATES = {item.value for item in Templates}
<<<<<<< HEAD
=======
NEED_SECTION_ERR_MSG = (
    "You are trying to {action} but you're using a custom template, please pass the "
    "'section' argument to determine where to put the content"
)
>>>>>>> ba840d44


def wrap_as_details(text: str, folded: bool) -> str:
    if not folded:
        return text
    return f"<details>\n<summary> Click to expand </summary>\n\n{text}\n\n</details>"


def _clean_table(table: str) -> str:
    # replace line breaks "\n" with html tag <br />, however, leave end-of-line
    # line breaks (eol_lb) intact
    eol_lb = "|\n"
    placeholder = "$%!?"  # arbitrary string that never appears naturally
    table = (
        table.replace(eol_lb, placeholder)
        .replace("\n", "<br />")
        .replace(placeholder, eol_lb)
    )
    return table


@dataclass
class PlotSection:
    """Adds a link to a figure to the model card"""

    alt_text: str
    path: str | Path
    folded: bool = False

    def format(self) -> str:
        text = f"![{self.alt_text}]({self.path})"
        return wrap_as_details(text, folded=self.folded)

    def __repr__(self) -> str:
        return repr(self.path)


@dataclass
class TableSection:
    """Adds a table to the model card"""

    table: Mapping[str, Sequence[Any]]
    folded: bool = False

    def __post_init__(self) -> None:
        try:
            import pandas as pd

            self._is_pandas_df = isinstance(self.table, pd.DataFrame)
        except ImportError:
            self._is_pandas_df = False

        if self._is_pandas_df:
            ncols = len(self.table.columns)  # type: ignore
        else:
            ncols = len(self.table)
        if ncols == 0:
            raise ValueError("Trying to add table with no columns")

    def format(self) -> str:
        if self._is_pandas_df:
            headers = self.table.columns  # type: ignore
        else:
            headers = self.table.keys()

        table = _clean_table(
            tabulate(self.table, tablefmt="github", headers=headers, showindex=False)
        )
        return wrap_as_details(table, folded=self.folded)

    def __repr__(self) -> str:
        if self._is_pandas_df:
            nrows, ncols = self.table.shape  # type: ignore
        else:
            # table cannot be empty, so no checks needed here
            ncols = len(self.table)
            key = next(iter(self.table.keys()))
            nrows = len(self.table[key])
        return f"Table({nrows}x{ncols})"


def metadata_from_config(config_path: Union[str, Path]) -> ModelCardData:
    """Construct a ``ModelCardData`` object from a ``config.json`` file.

    Most information needed for the metadata section of a ``README.md`` file on
    Hugging Face Hub is included in the ``config.json`` file. This utility
    function constructs a :class:`huggingface_hub.ModelCardData` object which
    can then be passed to the :class:`~skops.card.Card` object.

    This method populates the following attributes of the instance:

    - ``library_name``: It needs to be ``"sklearn"`` for scikit-learn
        compatible models.
    - ``tags``: Set to a list, containing ``"sklearn"`` and the task of the
        model. You can then add more tags to this list.
    - ``widget``: It is populated with the example data to be used by the
        widget component of the Hugging Face Hub widget, on the model's
        repository page.

    Parameters
    ----------
    config_path: str, or Path
        Filepath to the ``config.json`` file, or the folder including that
        file.

    Returns
    -------
    card_data: huggingface_hub.ModelCardData
        :class:`huggingface_hub.ModelCardData` object.

    """
    config_path = Path(config_path)
    if not config_path.is_file():
        config_path = config_path / "config.json"

    with open(config_path) as f:
        config = json.load(f)

    card_data = ModelCardData()
    card_data.library_name = "sklearn"
    card_data.tags = ["sklearn", "skops"]
    task = config.get("sklearn", {}).get("task", None)
    if task:
        card_data.tags += [task]
    card_data.model_file = config.get("sklearn", {}).get("model", {}).get("file")  # type: ignore
    example_input = config.get("sklearn", {}).get("example_input", None)
    # Documentation on what the widget expects:
    # https://huggingface.co/docs/hub/models-widgets-examples
    if example_input:
        if "tabular" in task:
            card_data.widget = {"structuredData": example_input}  # type: ignore
        # TODO: add text data example here.

    return card_data


def split_subsection_names(key: str) -> list[str]:
    r"""Split a string containing multiple sections into a list of strings for
    each.

    The separator is ``"/"``. To avoid splitting on ``"/"``, escape it using
    ``"\\/"``.

    Examples
    --------
    >>> split_subsection_names("Section A")
    ['Section A']
    >>> split_subsection_names("Section A/Section B/Section C")
    ['Section A', 'Section B', 'Section C']
    >>> split_subsection_names("A section containg \\/ a slash")
    ['A section containg / a slash']
    >>> split_subsection_names("Spaces are / stripped")
    ['Spaces are', 'stripped']

    Parameters
    ----------
    key : str
        The section name consisting potentially of multiple subsections. It has
        to be ensured beforhand that this is not an empty string.

    Returns
    -------
    parts : list of str
        The individual (sub)sections.

    """
    placeholder = "$%!?"  # arbitrary sting that never appears naturally
    key = key.replace("\\/", placeholder)
    parts = (part.strip() for part in key.split("/"))
    return [part.replace(placeholder, "/") for part in parts]


def _getting_started_code(
<<<<<<< HEAD
    file_name: str, is_skops_format: bool = False, indent="    "
) -> list[str]:
    # get lines of code required to load the model
    lines: list[str] = []
    if is_skops_format:
        lines += ["from skops.io import load"]
    else:
        lines += ["import joblib"]

    lines += [
        "import json",
        "import pandas as pd",
    ]
    if is_skops_format:
        lines += [
            "from skops.io import load",
            f'model = load("{file_name}")',
        ]
    else:  # pickle
        lines += [f"model = joblib.load({file_name})"]
=======
    file_name: str, model_format: Literal["pickle", "skops"], indent="    "
) -> list[str]:
    # get lines of code required to load the model
    lines = [
        "import json",
        "import pandas as pd",
    ]
    if model_format == "skops":
        lines += ["import skops.io as sio"]
    else:
        lines += ["import joblib"]

    if model_format == "skops":
        lines += [f'model = sio.load("{file_name}")']
    else:  # pickle
        lines += [f'model = joblib.load("{file_name}")']
>>>>>>> ba840d44

    lines += [
        'with open("config.json") as f:',
        indent + "config = json.load(f)",
        'model.predict(pd.DataFrame.from_dict(config["sklearn"]["example_input"]))',
    ]
    return lines


@dataclass
class Section:
    """Building block of the model card.

    The model card is represented internally as a dict with keys being strings
    and values being Sections. The key is identical to the section title.

    Additionally, the section may hold content in the form of strings (can be an
    empty string) or a ``Formattable``, which is simply an object with a
    ``format`` method that returns a string.

    Finally, the section can contain subsections, which again are dicts of
    string keys and section values (the dict can be empty). Therefore, the model
    card representation forms a tree structure, making use of the fact that dict
    order is preserved.

    """

    title: str
    content: Formattable | str
    subsections: dict[str, Section] = field(default_factory=dict)

<<<<<<< HEAD
=======
    def select(self, key: str) -> Section:
        """Return a subsection or subsubsection of this section

        Parameters
        ----------
        key : str
            The name of the (sub)section to select. When selecting a subsection,
            either use a ``"/"`` in the name to separate the parent and child
            sections, chain multiple ``select`` calls.

        Returns
        -------
        section : Section
            A dataclass containing all information relevant to the selected
            section. Those are the title, the content, and subsections (in a
            dict).

        Raises
        ------
        KeyError
            If the given section name was not found, a ``KeyError`` is raised.
        """
        section_names = split_subsection_names(key)
        # check that no section name is empty
        if not all(bool(name) for name in section_names):
            msg = f"Section name cannot be empty but got '{key}'"
            raise KeyError(msg)

        section = self
        for section_name in section_names:
            section = section.subsections[section_name]
        return section

>>>>>>> ba840d44

class Formattable(Protocol):
    def format(self) -> str:
        ...  # pragma: no cover


<<<<<<< HEAD
=======
def _load_model(model: Any, trusted=False) -> Any:
    """Return a model instance.

    Loads the model if provided a file path, if already a model instance return
    it unmodified.

    Parameters
    ----------
    model : pathlib.Path, str, or sklearn estimator
        Path/str or the actual model instance. if a Path or str, loads the model.

    trusted : bool, default=False
        Passed to :func:`skops.io.load` if the model is a file path and it's
        a `skops` file.

    Returns
    -------
    model : object
        Model instance.
    """

    if not isinstance(model, (Path, str)):
        return model

    model_path = Path(model)
    if not model_path.exists():
        raise FileNotFoundError(f"File is not present: {model_path}")

    try:
        if zipfile.is_zipfile(model_path):
            model = load(model_path, trusted=trusted)
        else:
            model = joblib.load(model_path)
    except Exception as ex:
        msg = f'An "{type(ex).__name__}" occurred during model loading.'
        raise RuntimeError(msg) from ex

    return model


>>>>>>> ba840d44
class Card:
    """Model card class that will be used to generate model card.

    This class can be used to write information and plots to model card and save
    it. This class by default generates an interactive plot of the model and a
    table of hyperparameters. Some sections are added by default.

    Parameters
    ----------
    model: pathlib.Path, str, or sklearn estimator object
        ``Path``/``str`` of the model or the actual model instance that will be
        documented. If a ``Path`` or ``str`` is provided, model will be loaded.

    model_diagram: bool, default=True
        Set to True if model diagram should be plotted in the card.

    metadata: ModelCardData, optional
        :class:`huggingface_hub.ModelCardData` object. The contents of this
        object are saved as metadata at the beginning of the output file, and
        used by Hugging Face Hub.

        You can use :func:`~skops.card.metadata_from_config` to create an
        instance pre-populated with necessary information based on the contents
        of the ``config.json`` file, which itself is created by
        :func:`skops.hub_utils.init`.

<<<<<<< HEAD
    template: "hub", "skops" or None (default=TODO)
        Whether to add default sections or not.
=======
    template: "skops", dict, or None (default="skops")
        Whether to add default sections or not. The template can be a predefined
        template, which at the moment can only be the string ``"skops"``, which
        is a template provided by ``skops`` that is geared towards typical
        sklearn models. If you don't want any prefilled sections, just pass
        ``None``. If you want custom prefilled sections, pass a ``dict``, where
        keys are the sections and values are the contents of the sections. Note
        that when you use no template or a custom template, some methods will
        not work, e.g. :meth:`Card.add_metrics`, since it's not clear where to
        put the metrics when there is no template or a custom template.

    trusted: bool, default=False
        Passed to :func:`skops.io.load` if the model is a file path and it's
        a `skops` file.
>>>>>>> ba840d44

    Attributes
    ----------
    model: estimator object
        The scikit-learn compatible model that will be documented.

    metadata: ModelCardData
        Metadata to be stored at the beginning of the saved model card, as
        metadata to be understood by the Hugging Face Hub.

    Examples
    --------
    >>> from sklearn.metrics import (
    ...     ConfusionMatrixDisplay,
    ...     confusion_matrix,
    ...     accuracy_score,
    ...     f1_score
    ... )
    >>> import tempfile
    >>> from pathlib import Path
    >>> from sklearn.datasets import load_iris
    >>> from sklearn.linear_model import LogisticRegression
    >>> from skops.card import Card
    >>> X, y = load_iris(return_X_y=True)
    >>> model = LogisticRegression(solver="liblinear", random_state=0).fit(X, y)
    >>> model_card = Card(model)
    >>> model_card.metadata.license = "mit"
    >>> y_pred = model.predict(X)
    >>> model_card.add_metrics(**{
    ...     "accuracy": accuracy_score(y, y_pred),
    ...     "f1 score": f1_score(y, y_pred, average="micro"),
    ... })
    Card(...)
    >>> cm = confusion_matrix(y, y_pred,labels=model.classes_)
    >>> disp = ConfusionMatrixDisplay(
    ...     confusion_matrix=cm,
    ...     display_labels=model.classes_
    ... )
    >>> disp.plot()
    <sklearn.metrics._plot.confusion_matrix.ConfusionMatrixDisplay object at ...>
    >>> tmp_path = Path(tempfile.mkdtemp(prefix="skops-"))
    >>> disp.figure_.savefig(tmp_path / "confusion_matrix.png")
    ...
    >>> model_card.add_plot(**{
    ...     "Model description/Confusion Matrix": tmp_path / "confusion_matrix.png"
    ... })
    Card(...)
    >>> # add new content to the existing section "Model description"
    >>> model_card.add(**{"Model description": "This is the best model"})
    Card(...)
    >>> # add content to a new section
    >>> model_card.add(**{"A new section": "Please rate my model"})
    Card(...)
    >>> # add new subsection to an existing section by using "/"
    >>> model_card.add(**{"Model description/Model name": "This model is called Bob"})
    Card(
      model=LogisticRegression(random_state=0, solver='liblinear'),
      metadata.license=mit,
      Model description=This is the best model,
      Model description/Training Procedure/... | | warm_start | False | </details>,
      Model description/Training Procedure/...</pre></div></div></div></div></div>,
      Model description/Evaluation Results=...ccuracy | 0.96 | | f1 score | 0.96 |,
      Model description/Confusion Matrix=...confusion_matrix.png'),
      Model description/Model name=This model is called Bob,
      A new section=Please rate my model,
    )
    >>> # save the card to a README.md file
    >>> model_card.save(tmp_path / "README.md")

    """

    def __init__(
        self,
        model,
        model_diagram: bool = True,
<<<<<<< HEAD
        metadata: CardData | None = None,
        template: str | dict[str, str] | None = "skops",
    ) -> None:
        self.model = model
        self.model_diagram = model_diagram
        self.metadata = metadata or CardData()
        self.template = template
=======
        metadata: ModelCardData | None = None,
        template: Literal["skops"] | dict[str, str] | None = "skops",
        trusted: bool = False,
    ) -> None:
        self.model = model
        self.model_diagram = model_diagram
        self.metadata = metadata or ModelCardData()
        self.template = template
        self.trusted = trusted
>>>>>>> ba840d44

        self._data: dict[str, Section] = {}
        self._metrics: dict[str, str | float | int] = {}

<<<<<<< HEAD
        if self.template:
            if isinstance(self.template, str) and self.template not in VALID_TEMPLATES:
                raise ValueError(
                    f"Unknown template {self.template}, must be "
                    f"one of {sorted(VALID_TEMPLATES)}"
                )

            self._fill_default_sections()
            # TODO: This is for parity with old model card but having an empty
            # table by default is kinda pointless
            self.add_metrics()
            self._reset_model_descriptions()

    def _reset_model_descriptions(self) -> None:
        # reset everything that depends on the self.model, in case self.model
        # changed (or might have changed)
        model_file = self.metadata.to_dict().get("model_file")
        if model_file:
            self._add_get_started_code(model_file)

        self._add_model_section()
        self._add_hyperparams()

    def _fill_default_sections(self) -> None:
        if self.template == Templates.skops.value:
            self.add(**SKOPS_TEMPLATE)
        elif self.template == Templates.hub.value:
            self.add(**HUB_TEMPLATE)
        elif isinstance(self.template, Mapping):
            self.add(**self.template)

    def add(self, **kwargs: str | Formattable) -> "Card":
        """Add new section(s) to the model card.

        Add one or multiple sections to the model card. The section names are
        taken from the keys and the contents are taken from the values.

=======
        self._populate_template()

    def _populate_template(self):
        """If initialized with a template, use it to populate the card."""
        if not self.template:
            return

        if isinstance(self.template, str) and (self.template not in VALID_TEMPLATES):
            valid_templates = ", ".join(f"'{val}'" for val in sorted(VALID_TEMPLATES))
            msg = (
                f"Unknown template '{self.template}', "
                f"template must be one of the following values: {valid_templates}"
            )
            raise ValueError(msg)

        if self.template == Templates.skops.value:
            self.add(**SKOPS_TEMPLATE)
            # for the skops template, automatically add some default sections
            self.add_model_plot()
            self.add_hyperparams()
            self.add_get_started_code()
        elif isinstance(self.template, Mapping):
            self.add(**self.template)

    def get_model(self) -> Any:
        """Returns sklearn estimator object.

        If the ``model`` is already loaded, return it as is. If the ``model``
        attribute is a ``Path``/``str``, load the model and return it.

        Returns
        -------
        model : BaseEstimator
            The model instance.

        """
        model = _load_model(self.model, self.trusted)
        # Ideally, we would only call the method below if we *know* that the
        # model has changed, but at the moment we have no way of knowing that
        return model

    def add(self, **kwargs: str | Formattable) -> Card:
        """Add new section(s) to the model card.

        Add one or multiple sections to the model card. The section names are
        taken from the keys and the contents are taken from the values.

>>>>>>> ba840d44
        To add to an existing section, use a ``"/"`` in the section name, e.g.:

        ``card.add(**{"Existing section/New section": "content"})``.

        If the parent section does not exist, it will be added automatically.

        To add a section with ``"/"`` in its title (i.e. not inteded as a
        subsection), escape the slash like so, ``"\\/"``, e.g.:

        ``card.add(**{"A section with\\/a slash in the title": "content"})``.

        If a section of the given name already exists, its content will be
        overwritten.

        Parameters
        ----------
        **kwargs : dict
            The keys of the dictionary serve as the section title and the values
            as the section content. It's possible to add to existing sections.
<<<<<<< HEAD
=======

        Returns
        -------
        self : object
            Card object.

        """
        for key, val in kwargs.items():
            self._add_single(key, val)
        return self

    def _select(
        self, subsection_names: Sequence[str], create: bool = True
    ) -> dict[str, Section]:
        """Select a single section from the data.

        Parameters
        ----------
        subsection_names: list of str
            The subsection names, already split into individual subsections.

        create: bool (default=True)
            Whether to create the subsection if it does not already exist or
            not.

        Returns
        -------
        section: dict of Section
            A dict mapping the section key (identical to the title) to the
            actual ``Section``, which is a dataclass that contains the actual
            data of the section.

        Raises
        ------
        KeyError
            If the section does not exist and ``create=False``, raises a
            ``KeyError``.

        """
        section = self._data
        if not subsection_names:
            return section

        for subsection_name in subsection_names:
            section_maybe = section.get(subsection_name)

            # there are already subsections
            if section_maybe is not None:
                section = section_maybe.subsections
                continue

            if create:
                # no subsection, create
                entry = Section(title=subsection_name, content="")
                section[subsection_name] = entry
                section = entry.subsections
            else:
                raise KeyError(f"Section {subsection_name} does not exist")

        return section

    def select(self, key: str) -> Section:
        """Select a section from the model card.

        To select a subsection of an existing section, use a ``"/"`` in the
        section name, e.g.:

        ``card.select("Main section/Subsection")``.

        Alternatively, multiple ``select`` calls can be chained:

        ``card.select("Main section").select("Subsection")``.

        Parameters
        ----------
        key : str
            The name of the (sub)section to select. When selecting a subsection,
            either use a ``"/"`` in the name to separate the parent and child
            sections, chain multiple ``select`` calls.

        Returns
        -------
        self : Section
            A dataclass containing all information relevant to the selected
            section. Those are the title, the content, and subsections (in a
            dict).

        Raises
        ------
        KeyError
            If the given section name was not found, a ``KeyError`` is raised.

        """
        if not key:
            msg = f"Section name cannot be empty but got '{key}'"
            raise KeyError(msg)

        *subsection_names, leaf_node_name = split_subsection_names(key)

        if not leaf_node_name:
            msg = f"Section name cannot be empty but got '{key}'"
            raise KeyError(msg)

        parent_section = self._select(subsection_names, create=False)
        return parent_section[leaf_node_name]

    def delete(self, key: str | Sequence[str]) -> None:
        """Delete a section from the model card.

        To delete a subsection of an existing section, use a ``"/"`` in the
        section name, e.g.:

        ``card.delete("Existing section/New section")``.

        Alternatively, a list of strings can be passed:

        ``card.delete(["Existing section", "New section"])``.

        Parameters
        ----------
        key : str or list of str
            The name of the (sub)section to select. When selecting a subsection,
            either use a ``"/"`` in the name to separate the parent and child
            sections, or pass a list of strings.

        Raises
        ------
        KeyError
            If the given section name was not found, a ``KeyError`` is raised.

        """
        if not key:
            msg = f"Section name cannot be empty but got '{key}'"
            raise KeyError(msg)

        if isinstance(key, str):
            *subsection_names, leaf_node_name = split_subsection_names(key)
        else:
            *subsection_names, leaf_node_name = key

        if not leaf_node_name:
            msg = f"Section name cannot be empty but got '{key}'"
            raise KeyError(msg)

        parent_section = self._select(subsection_names, create=False)
        del parent_section[leaf_node_name]

    def _add_single(self, key: str, val: Formattable | str) -> Section:
        """Add a single section.

        If the (sub)section does not exist, it is created. Otherwise, the
        existing (sub)section is modified.

        Parameters
        ----------
        key: str
            The name of the (sub)section.

        val: str or Formattable
            The value to assign to the (sub)section.

        """
        *subsection_names, leaf_node_name = split_subsection_names(key)
        section = self._select(subsection_names)

        if leaf_node_name in section:
            # entry exists, only overwrite content
            section[leaf_node_name].content = val
        else:
            # entry does not exist, create a new one
            section[leaf_node_name] = Section(title=leaf_node_name, content=val)

        return section[leaf_node_name]

    def add_model_plot(
        self,
        section: str | None = None,
        description: str | None = None,
    ) -> Card:
        """Add a model plot

        Use sklearn model visualization to add create a diagram of the model.
        See the `sklearn model visualization docs
        <https://scikit-learn.org/stable/modules/compose.html#visualizing-composite-estimators>`_.

        The model diagram is not added if the card class was instantiated with
        ``model_diagram=False``.

        Parameters
        ----------
        section : str or None, default=None
            The section that the model plot should be added to. If you're using
            the default skops template, you can leave this parameter as
            ``None``, otherwise you have to indicate the section. If the section
            does not exist, it will be created for you.

        description : str or None, default=None
            An optional description to be added before the model plot. If you're
            using the default skops template, a standard text is used. Pass a
            string here if you want to use your own text instead. Leave this
            empty to not add any description.

        Returns
        -------
        self : object
            Card object.
        """
        if not self.model_diagram:
            return self

        if section is None:
            if self.template == Templates.skops.value:
                section = "Model description/Training Procedure/Model Plot"
            else:
                msg = NEED_SECTION_ERR_MSG.format(action="add a model plot")
                raise ValueError(msg)

        if description is None:
            if self.template == Templates.skops.value:
                description = "The model plot is below."

        self._add_model_plot(self.get_model(), section=section, description=description)

        return self

    def _add_model_plot(
        self, model: Any, section: str, description: str | None
    ) -> None:
        """Add model plot section

        The model should be a loaded sklearn model, not a path.

        """
        model_plot_div = re.sub(r"\n\s+", "", str(estimator_html_repr(model)))
        if model_plot_div.count("sk-top-container") == 1:
            model_plot_div = model_plot_div.replace(
                "sk-top-container", 'sk-top-container" style="overflow: auto;'
            )

        if description:
            content = f"{description}\n\n{model_plot_div}"
        else:
            content = model_plot_div

        self._add_single(section, content)

    def add_hyperparams(
        self, section: str | None = None, description: str | None = None
    ) -> Card:
        """Add the model's hyperparameters as a table

        Parameters
        ----------
        section : str or None, default=None
            The section that the hyperparamters should be added to. If you're
            using the default skops template, you can leave this parameter as
            ``None``, otherwise you have to indicate the section. If the section
            does not exist, it will be created for you.

        description : str or None, default=None
            An optional description to be added before the hyperparamters. If
            you're using the default skops template, a standard text is used.
            Pass a string here if you want to use your own text instead. Leave
            this empty to not add any description.
>>>>>>> ba840d44

        Returns
        -------
        self : object
            Card object.

        """
<<<<<<< HEAD
        for key, val in kwargs.items():
            self._add_single(key, val)
        return self

    def _select(
        self, subsection_names: Sequence[str], create: bool = True
    ) -> dict[str, Section]:
        """Select a single section from the data

        Parameters
        ----------
        subsection_names: list of str
            The subsection names, already split into individual subsections.

        create: bool (default=True)
            Whether to create the subsection if it does not already exist or
            not.

        Returns
        -------
        section: dict of Section
            A dict mapping the section key (identical to the title) to the
            actual ``Section``, which is a dataclass that contains the actual
            data of the section.

        Raises
        ------
        KeyError
            If the section does not exist and ``create=False``, raises a
            ``KeyError``.

        """
        section = self._data
        if not subsection_names:
            return section

        for subsection_name in subsection_names:
            section_maybe = section.get(subsection_name)

            # there are already subsections
            if section_maybe is not None:
                section = section_maybe.subsections
                continue

            if create:
                # no subsection, create
                entry = Section(title=subsection_name, content="")
                section[subsection_name] = entry
                section = entry.subsections
            else:
                raise KeyError(f"Section {subsection_name} does not exist")

        return section

    def select(self, key: str | Sequence[str]) -> Section:
        """Select a section from the model card.

        To select a subsection of an existing section, use a ``"/"`` in the
        section name, e.g.:

        ``card.select("Existing section/New section")``.

        Alternatively, a list of strings can be passed:

        ``card.select(["Existing section", "New section"])``.

        Parameters
        ----------
        key : str or list of str
            The name of the (sub)section to select. When selecting a subsection,
            either use a ``"/"`` in the name to separate the parent and child
            sections, or pass a list of strings.

        Returns
        -------
        self : Section
            A dataclass containing all information relevant to the selected
            section. Those are the title, the content, and subsections (in a
            dict).

        Raises
        ------
        KeyError
            If the given section name was not found, a ``KeyError`` is raised.

        """
        if not key:
            msg = f"Section name cannot be empty but got '{key}'"
            raise KeyError(msg)

        if isinstance(key, str):
            *subsection_names, leaf_node_name = split_subsection_names(key)
        else:
            *subsection_names, leaf_node_name = key

        if not leaf_node_name:
            msg = f"Section name cannot be empty but got '{key}'"
            raise KeyError(msg)

        parent_section = self._select(subsection_names, create=False)
        return parent_section[leaf_node_name]

    def delete(self, key: str | Sequence[str]) -> None:
        """Delete a section from the model card.

        To delete a subsection of an existing section, use a ``"/"`` in the
        section name, e.g.:

        ``card.delete("Existing section/New section")``.

        Alternatively, a list of strings can be passed:

        ``card.delete(["Existing section", "New section"])``.

        Parameters
        ----------
        key : str or list of str
            The name of the (sub)section to select. When selecting a subsection,
            either use a ``"/"`` in the name to separate the parent and child
            sections, or pass a list of strings.

        Raises
        ------
        KeyError
            If the given section name was not found, a ``KeyError`` is raised.

        """
        if not key:
            msg = f"Section name cannot be empty but got '{key}'"
            raise KeyError(msg)

        if isinstance(key, str):
            *subsection_names, leaf_node_name = split_subsection_names(key)
        else:
            *subsection_names, leaf_node_name = key

        if not leaf_node_name:
            msg = f"Section name cannot be empty but got '{key}'"
            raise KeyError(msg)

        parent_section = self._select(subsection_names, create=False)
        del parent_section[leaf_node_name]

    def _add_single(self, key: str, val: Formattable | str) -> Section:
        """Add a single section

        If the (sub)section does not exist, it is created. Otherwise, the
        existing (sub)section is modified.

        Parameters
        ----------
        key: str
            The name of the (sub)section.

        val: str or Formattable
            The value to assign to the (sub)section.

        """
        *subsection_names, leaf_node_name = split_subsection_names(key)
        section = self._select(subsection_names)

        if leaf_node_name in section:
            # entry exists, only overwrite content
            section[leaf_node_name].content = val
        else:
            # entry does not exist, create a new one
            section[leaf_node_name] = Section(title=leaf_node_name, content=val)

        return section[leaf_node_name]

    def _add_model_section(self) -> None:
        """Add model plot section, if model_diagram is set"""
        if self.template != Templates.skops.value:
            # only skops template has a default section
            return

        section_title = "Model description/Training Procedure/Model Plot"
        default_content = "The model plot is below."

        if not self.model_diagram:
            self._add_single(section_title, default_content)
            return

        model_plot_div = re.sub(r"\n\s+", "", str(estimator_html_repr(self.model)))
        if model_plot_div.count("sk-top-container") == 1:
            model_plot_div = model_plot_div.replace(
                "sk-top-container", 'sk-top-container" style="overflow: auto;'
            )
        content = f"{default_content}\n\n{model_plot_div}"
        self._add_single(section_title, content)

    def _add_hyperparams(self) -> None:
        """Add hyperparameter section"""
        if self.template != Templates.skops.value:
            # only skops template has a default hyper parameter section
            return

        hyperparameter_dict = self.model.get_params(deep=True)
        table = _clean_table(
            tabulate(
                list(hyperparameter_dict.items()),
                headers=["Hyperparameter", "Value"],
                tablefmt="github",
            )
        )
        template = textwrap.dedent(
            """        The model is trained with below hyperparameters.

        <details>
        <summary> Click to expand </summary>

        {}

        </details>"""
        )
        self._add_single(
            "Model description/Training Procedure/Hyperparameters",
            template.format(table),
        )

    def add_plot(self, *, folded=False, **kwargs: str) -> "Card":
=======
        if section is None:
            if self.template == Templates.skops.value:
                section = "Model description/Training Procedure/Hyperparameters"
            else:
                msg = NEED_SECTION_ERR_MSG.format(action="add model hyperparameters")
                raise ValueError(msg)

        if description is None:
            if self.template == Templates.skops.value:
                description = "The model is trained with below hyperparameters."

        self._add_hyperparams(
            self.get_model(), section=section, description=description
        )
        return self

    def _add_hyperparams(
        self, model: Any, section: str, description: str | None
    ) -> None:
        """Add hyperparameter section.

        The model should be a loaded sklearn model, not a path.

        """
        hyperparameter_dict = model.get_params(deep=True)
        table = _clean_table(
            tabulate(
                list(hyperparameter_dict.items()),
                headers=["Hyperparameter", "Value"],
                tablefmt="github",
            )
        )
        table_folded = textwrap.dedent(
            """
            <details>
            <summary> Click to expand </summary>

            {}

            </details>"""
        ).format(table)

        if description:
            content = f"{description}\n{table_folded}"
        else:
            content = table_folded

        self._add_single(section, content)

    def add_get_started_code(
        self,
        section: str | None = None,
        description: str | None = None,
        file_name: str | None = None,
        model_format: Literal["pickle", "skops"] | None = None,
    ) -> Card:
        """Add getting started code

        This code can be copied by users to load the model and make predictions
        with it.

        Parameters
        ----------
        section : str or None, default=None
            The section that the code should be added to. If you're using the
            default skops template, you can leave this parameter as ``None``,
            otherwise you have to indicate the section. If the section does not
            exist, it will be created for you.

        description : str or None, default=None
            An optional description to be added before the code. If you're using
            the default skops template, a standard text is used. Pass a string
            here if you want to use your own text instead. Leave this empty to
            not add any description.

        file_name : str or None, default=None
            The file name of the model. If no file name is indicated, there will
            be an attempt to read the file name from the card's metadata. If
            that fails, an error is raised and you have to pass this argument
            explicitly.

        model_format : "skops", "pickle", or None, default=None
            The model format used to store the model.If format is indicated,
            there will be an attempt to read the model format from the card's
            metadata. If that fails, an error is raised and you have to pass
            this argument explicitly.

        Returns
        -------
        self : object
            Card object.

        """
        if file_name is None:
            file_name = self.metadata.to_dict().get("model_file")

        if model_format is None:
            model_format = (
                self.metadata.to_dict().get("sklearn", {}).get("model_format")
            )

        if model_format and (model_format not in ("pickle", "skops")):
            msg = (
                f"Invalid model format '{model_format}', should be one of "
                "'pickle' or 'skops'"
            )
            raise ValueError(msg)

        if (not file_name) or (not model_format):
            return self

        if section is None:
            if self.template == Templates.skops.value:
                section = "How to Get Started with the Model"
            else:
                msg = NEED_SECTION_ERR_MSG.format(action="add get started code")
                raise ValueError(msg)

        if description is None:
            if self.template == Templates.skops.value:
                description = "Use the code below to get started with the model."

        self._add_get_started_code(
            section,
            file_name=file_name,
            model_format=model_format,
            description=description,
        )

        return self

    def _add_get_started_code(
        self,
        section: str,
        file_name: str,
        model_format: Literal["pickle", "skops"],
        description: str | None,
        indent: str = "    ",
    ) -> None:
        """Add getting started code to the corresponding section"""
        lines = _getting_started_code(
            file_name, model_format=model_format, indent=indent
        )
        lines = ["```python"] + lines + ["```"]
        code = "\n".join(lines)

        if description:
            content = f"{description}\n\n{code}"
        else:
            content = code

        self._add_single(section, content)

    def add_plot(self, *, folded=False, **kwargs: str) -> Card:
>>>>>>> ba840d44
        """Add plots to the model card.

        The plot should be saved on the file system and the path passed as
        value.

        Parameters
        ----------
        folded: bool (default=False)
            If set to ``True``, the plot will be enclosed in a ``details`` tag.
            That means the content is folded by default and users have to click
            to show the content. This option is useful if the added plot is
            large.

        **kwargs : dict
            The arguments should be of the form ``name=plot_path``, where
            ``name`` is the name of the plot and section, and ``plot_path`` is
            the path to the plot on the file system, relative to the root of the
            project. The plots should have already been saved under the
            project's folder.

        Returns
        -------
        self : object
            Card object.

        """
        for section_name, plot_path in kwargs.items():
            plot_name = split_subsection_names(section_name)[-1]
            section = PlotSection(alt_text=plot_name, path=plot_path, folded=folded)
            self._add_single(section_name, section)
        return self

    def add_table(
        self, *, folded: bool = False, **kwargs: dict["str", list[Any]]
    ) -> Card:
        """Add a table to the model card.

        Add a table to the model card. This can be especially useful when you
        using cross validation with sklearn. E.g. you can directly pass the
        result from calling :func:`sklearn.model_selection.cross_validate` or
        the ``cv_results_`` attribute from any of the hyperparameter searches,
        such as :class:`sklearn.model_selection.GridSearchCV`.

        Morevoer, you can pass any pandas :class:`pandas.DataFrame` to this
        method and it will be rendered in the model card. You may consider
        selecting only a part of the table if it's too big:

        .. code:: python

            search = GridSearchCV(...)
            search.fit(X, y)
            df = pd.DataFrame(search.cv_results_)
            # show only top 10 highest scores
            df = df.sort_values(["mean_test_score"], ascending=False).head(10)
            model_card = skops.card.Card(...)
            model_card.add_table(**{"Hyperparameter search results top 10": df})

        Parameters
        ----------
        folded: bool (default=False)
            If set to ``True``, the table will be enclosed in a ``details`` tag.
            That means the content is folded by default and users have to click
            to show the content. This option is useful if the added table is
            large.

        **kwargs : dict
            The keys should be strings, which will be used as the section
            headers, and the values should be tables. Tables can be either dicts
            with the key being strings that represent the column name, and the
            values being lists that represent the entries for each row.
            Alternatively, the table can be a :class:`pandas.DataFrame`. The
            table must not be empty.

        Returns
        -------
        self : object
            Card object.

        """
        for key, val in kwargs.items():
            section = TableSection(table=val, folded=folded)
            self._add_single(key, section)
        return self

<<<<<<< HEAD
    def add_metrics(self, **kwargs: str | int | float) -> "Card":
=======
    def add_metrics(
        self,
        section: str | None = None,
        description: str | None = None,
        **kwargs: str | int | float,
    ) -> Card:
>>>>>>> ba840d44
        """Add metric values to the model card.

        All metrics will be collected in, and then formatted to, a table.

        Parameters
        ----------
        section : str or None, default=None
            The section that the metrics should be added to. If you're using the
            default skops template, you can leave this parameter as ``None``,
            otherwise you have to indicate the section. If the section does not
            exist, it will be created for you.

        description : str or None, default=None
            An optional description to be added before the metrics. If you're
            using the default skops template, a standard text is used. Pass a
            string here if you want to use your own text instead. Leave this
            empty to not add any description.

        **kwargs : dict
            A dictionary of the form ``{metric name: metric value}``.

        Returns
        -------
        self : object
            Card object.
        """
<<<<<<< HEAD
        self._metrics.update(kwargs)
        self._add_metrics(self._metrics)
        return self

    def _add_metrics(self, metrics: dict[str, str | float | int]) -> None:
        """Add metrics to the Evaluation Results section"""
        # when not using one of the default templates, there is no predetermined
        # section to put the metrics
        if (not self.template) or isinstance(self.template, dict):
            raise ValueError(
                "Adding metrics is only possible with one of the default templates, "
                f"i.e. one of {sorted(VALID_TEMPLATES)}. Instead, consider using the "
                ".add method to add a metric to a section, or .add_table to add a "
                "table of metrics."
            )
            return
        if self.template not in VALID_TEMPLATES:
            raise ValueError(
                f"Unknown template {self.template}, must be "
                f"one of {sorted(VALID_TEMPLATES)}"
            )

        if self._metrics:
            data_transposed = zip(*self._metrics.items())  # make column oriented
            inp = {key: val for key, val in zip(["Metric", "Value"], data_transposed)}
            table = TableSection(inp).format()
        else:
            # create empty table
            table = TableSection({"Metric": [], "Value": []}).format()

        template = textwrap.dedent(
            """        You can find the details about evaluation process and the evaluation results.



        {}"""
        )
        if self.template == Templates.skops.value:
            section = "Model description/Evaluation Results"
        elif self.template == Templates.hub.value:
            section = "Evaluation/Testing Data, Factors & Metrics/Metrics"
        else:
            # should be unreachable
            raise ValueError(
                f"Unknown template {self.template}, must be "
                f"one of {sorted(VALID_TEMPLATES)}"
            )

        self._add_single(section, template.format(table))

    def _generate_metadata(self, metadata: CardData) -> Iterator[str]:
        """Yield metadata in yaml format"""
        for key, val in metadata.to_dict().items() if metadata else {}:
            yield aRepr.repr(f"metadata.{key}={val},").strip('"').strip("'")

    def _generate_content(
        self, data: dict[str, Section], depth: int = 1
    ) -> Iterator[str]:
        """Yield title and (formatted) contents"""
        for val in data.values():
            title = f"{depth * '#'} {val.title}"
            yield title

            if isinstance(val.content, str):
                yield val.content
            else:  # is a Formattable
                yield val.content.format()

            if val.subsections:
                yield from self._generate_content(val.subsections, depth=depth + 1)

    def _iterate_content(
        self, data: dict[str, Section], parent_section: str = ""
    ) -> Iterator[tuple[str, Formattable | str]]:
        """Yield tuples of title and (non-formatted) content"""
        for val in data.values():
            if parent_section:
                title = "/".join((parent_section, val.title))
            else:
                title = val.title

            yield title, val.content

=======
        if section is None:
            if self.template == Templates.skops.value:
                section = "Model description/Evaluation Results"
            else:
                msg = NEED_SECTION_ERR_MSG.format(action="add metrics")
                raise ValueError(msg)

        if description is None:
            if self.template == Templates.skops.value:
                description = (
                    "You can find the details about evaluation process and "
                    "the evaluation results."
                )

        self._metrics.update(kwargs)
        self._add_metrics(section, self._metrics, description=description)
        return self

    def _add_metrics(
        self,
        section: str,
        metrics: dict[str, str | float | int],
        description: str | None,
    ) -> None:
        """Add metrics to the Evaluation Results section."""
        if self._metrics:
            data_transposed = zip(*self._metrics.items())  # make column oriented
            inp = {key: val for key, val in zip(["Metric", "Value"], data_transposed)}
            table = TableSection(inp).format()
        else:
            # create empty table
            table = TableSection({"Metric": [], "Value": []}).format()

        if description:
            content = f"{description}\n\n{table}"
        else:
            content = table

        self._add_single(section, content)

    def _generate_metadata(self, metadata: ModelCardData) -> Iterator[str]:
        """Yield metadata in yaml format"""
        for key, val in metadata.to_dict().items() if metadata else {}:
            yield aRepr.repr(f"metadata.{key}={val},").strip('"').strip("'")

    def _generate_content(
        self, data: dict[str, Section], depth: int = 1
    ) -> Iterator[str]:
        """Yield title and (formatted) contents.

        Recursively go through the data and consecutively yield the title with
        the appropriate number of "#"s (markdown format), then the associated
        content.

        """
        for val in data.values():
            title = f"{depth * '#'} {val.title}"
            yield title

            if isinstance(val.content, str):
                yield val.content
            else:  # is a Formattable
                yield val.content.format()

            if val.subsections:
                yield from self._generate_content(val.subsections, depth=depth + 1)

    def _iterate_content(
        self, data: dict[str, Section], parent_section: str = ""
    ) -> Iterator[tuple[str, Formattable | str]]:
        """Yield tuples of title and (non-formatted) content."""
        for val in data.values():
            if parent_section:
                title = "/".join((parent_section, val.title))
            else:
                title = val.title

            yield title, val.content

>>>>>>> ba840d44
            if val.subsections:
                yield from self._iterate_content(val.subsections, parent_section=title)

    @staticmethod
    def _format_repr(text: str) -> str:
        # Remove new lines, multiple spaces, quotation marks, and cap line length
        text = text.replace("\n", " ")
        text = re.sub(r"\s+", r" ", text)
        return aRepr.repr(text).strip('"').strip("'")

    def __str__(self) -> str:
        return self.__repr__()

    def __repr__(self) -> str:
        # repr for the model
        model = getattr(self, "model", None)
        if model:
<<<<<<< HEAD
            model_repr = self._format_repr(f"model={repr(model)},")
=======
            model_repr = self._format_repr(f"model={repr(self.get_model())},")
>>>>>>> ba840d44
        else:
            model_repr = None

        # repr for metadata
        metadata_reprs = []
        for key, val in self.metadata.to_dict().items() if self.metadata else {}:
            if key == "widget":
                metadata_reprs.append("metadata.widget={...},")
                continue

            metadata_reprs.append(self._format_repr(f"metadata.{key}={val},"))
        metadata_repr = "\n".join(metadata_reprs)

        # repr for contents
        content_reprs = []
        for title, content in self._iterate_content(self._data):
            if not content:
                continue
            if isinstance(content, str) and content.rstrip("`").rstrip().endswith(
                CONTENT_PLACEHOLDER
            ):
                # if content is just some default text, no need to show it
                continue
            content_reprs.append(self._format_repr(f"{title}={content},"))
        content_repr = "\n".join(content_reprs)

        # combine all parts
        complete_repr = "Card(\n"
        if model_repr:
            complete_repr += textwrap.indent(model_repr, "  ") + "\n"
        if metadata_reprs:
            complete_repr += textwrap.indent(metadata_repr, "  ") + "\n"
        if content_reprs:
            complete_repr += textwrap.indent(content_repr, "  ") + "\n"
        complete_repr += ")"
        return complete_repr

<<<<<<< HEAD
    def _add_get_started_code(self, file_name: str, indent: str = "    ") -> None:
        """Add getting started code to the corresponding section"""
        if self.template not in VALID_TEMPLATES:
            # unknown template, cannot prefill
            return

        is_skops_format = file_name.endswith(".skops")  # else, assume pickle
        lines = _getting_started_code(
            file_name, is_skops_format=is_skops_format, indent=indent
        )
        lines = ["```python"] + lines + ["```"]

        if self.template == "skops":
            template = textwrap.dedent(
                """            Use the code below to get started with the model.

            {}
            """
            )
        elif self.template == "hub":
            template = textwrap.dedent(
                """               Use the code below to get started with the model.

                <details>
                <summary> Click to expand </summary>

                {}

                </details>"""
            )
        else:
            # should be unreachable
            raise ValueError(f"Unknown template {self.template}")
        self._add_single(
            "How to Get Started with the Model", template.format("\n".join(lines))
        )

    def _generate_card(self) -> Iterator[str]:
        """Yield sections of the model card, including the metadata"""
=======
    def _generate_card(self) -> Iterator[str]:
        """Yield sections of the model card, including the metadata."""
>>>>>>> ba840d44
        if self.metadata.to_dict():
            yield f"---\n{self.metadata.to_yaml()}\n---"

        for line in self._generate_content(self._data):
            if line:
                yield "\n" + line

        # add an empty line add the end
        yield ""

    def save(self, path: str | Path) -> None:
        """Save the model card.

        This method renders the model card in markdown format and then saves it
        as the specified file.

        Parameters
        ----------
        path: str, or Path
            Filepath to save your card.

        Notes
        -----
        The keys in model card metadata can be seen `here
        <https://huggingface.co/docs/hub/models-cards#model-card-metadata>`__.
        """
        with open(path, "w", encoding="utf-8") as f:
            f.write("\n".join(self._generate_card()))

    def render(self) -> str:
        """Render the final model card as a string.

        Returns
        -------
        result : str
            The rendered model card with all placeholders filled and all extra
            sections inserted.
        """
        return "\n".join(self._generate_card())<|MERGE_RESOLUTION|>--- conflicted
+++ resolved
@@ -2,36 +2,12 @@
 
 import json
 import re
-<<<<<<< HEAD
-import sys
-import textwrap
-=======
 import textwrap
 import zipfile
->>>>>>> ba840d44
 from collections.abc import Mapping
 from dataclasses import dataclass, field
 from pathlib import Path
 from reprlib import Repr
-<<<<<<< HEAD
-from typing import Any, Iterator, Sequence, Union
-
-from huggingface_hub import CardData
-from sklearn.utils import estimator_html_repr
-from tabulate import tabulate  # type: ignore
-
-from skops.card._templates import (
-    CONTENT_PLACEHOLDER,
-    HUB_TEMPLATE,
-    SKOPS_TEMPLATE,
-    Templates,
-)
-
-if sys.version_info >= (3, 8):
-    from typing import Protocol
-else:  # TODO: remove when Python 3.7 is dropped
-    from typing_extensions import Protocol
-=======
 from typing import Any, Iterator, Literal, Protocol, Sequence, Union
 
 import joblib
@@ -41,7 +17,6 @@
 
 from skops.card._templates import CONTENT_PLACEHOLDER, SKOPS_TEMPLATE, Templates
 from skops.io import load
->>>>>>> ba840d44
 
 # Repr attributes can be used to control the behavior of repr
 aRepr = Repr()
@@ -50,13 +25,10 @@
 
 
 VALID_TEMPLATES = {item.value for item in Templates}
-<<<<<<< HEAD
-=======
 NEED_SECTION_ERR_MSG = (
     "You are trying to {action} but you're using a custom template, please pass the "
     "'section' argument to determine where to put the content"
 )
->>>>>>> ba840d44
 
 
 def wrap_as_details(text: str, folded: bool) -> str:
@@ -230,28 +202,6 @@
 
 
 def _getting_started_code(
-<<<<<<< HEAD
-    file_name: str, is_skops_format: bool = False, indent="    "
-) -> list[str]:
-    # get lines of code required to load the model
-    lines: list[str] = []
-    if is_skops_format:
-        lines += ["from skops.io import load"]
-    else:
-        lines += ["import joblib"]
-
-    lines += [
-        "import json",
-        "import pandas as pd",
-    ]
-    if is_skops_format:
-        lines += [
-            "from skops.io import load",
-            f'model = load("{file_name}")',
-        ]
-    else:  # pickle
-        lines += [f"model = joblib.load({file_name})"]
-=======
     file_name: str, model_format: Literal["pickle", "skops"], indent="    "
 ) -> list[str]:
     # get lines of code required to load the model
@@ -268,7 +218,6 @@
         lines += [f'model = sio.load("{file_name}")']
     else:  # pickle
         lines += [f'model = joblib.load("{file_name}")']
->>>>>>> ba840d44
 
     lines += [
         'with open("config.json") as f:',
@@ -300,8 +249,6 @@
     content: Formattable | str
     subsections: dict[str, Section] = field(default_factory=dict)
 
-<<<<<<< HEAD
-=======
     def select(self, key: str) -> Section:
         """Return a subsection or subsubsection of this section
 
@@ -335,15 +282,12 @@
             section = section.subsections[section_name]
         return section
 
->>>>>>> ba840d44
 
 class Formattable(Protocol):
     def format(self) -> str:
         ...  # pragma: no cover
 
 
-<<<<<<< HEAD
-=======
 def _load_model(model: Any, trusted=False) -> Any:
     """Return a model instance.
 
@@ -384,7 +328,6 @@
     return model
 
 
->>>>>>> ba840d44
 class Card:
     """Model card class that will be used to generate model card.
 
@@ -411,10 +354,6 @@
         of the ``config.json`` file, which itself is created by
         :func:`skops.hub_utils.init`.
 
-<<<<<<< HEAD
-    template: "hub", "skops" or None (default=TODO)
-        Whether to add default sections or not.
-=======
     template: "skops", dict, or None (default="skops")
         Whether to add default sections or not. The template can be a predefined
         template, which at the moment can only be the string ``"skops"``, which
@@ -429,7 +368,6 @@
     trusted: bool, default=False
         Passed to :func:`skops.io.load` if the model is a file path and it's
         a `skops` file.
->>>>>>> ba840d44
 
     Attributes
     ----------
@@ -505,15 +443,6 @@
         self,
         model,
         model_diagram: bool = True,
-<<<<<<< HEAD
-        metadata: CardData | None = None,
-        template: str | dict[str, str] | None = "skops",
-    ) -> None:
-        self.model = model
-        self.model_diagram = model_diagram
-        self.metadata = metadata or CardData()
-        self.template = template
-=======
         metadata: ModelCardData | None = None,
         template: Literal["skops"] | dict[str, str] | None = "skops",
         trusted: bool = False,
@@ -523,50 +452,10 @@
         self.metadata = metadata or ModelCardData()
         self.template = template
         self.trusted = trusted
->>>>>>> ba840d44
 
         self._data: dict[str, Section] = {}
         self._metrics: dict[str, str | float | int] = {}
 
-<<<<<<< HEAD
-        if self.template:
-            if isinstance(self.template, str) and self.template not in VALID_TEMPLATES:
-                raise ValueError(
-                    f"Unknown template {self.template}, must be "
-                    f"one of {sorted(VALID_TEMPLATES)}"
-                )
-
-            self._fill_default_sections()
-            # TODO: This is for parity with old model card but having an empty
-            # table by default is kinda pointless
-            self.add_metrics()
-            self._reset_model_descriptions()
-
-    def _reset_model_descriptions(self) -> None:
-        # reset everything that depends on the self.model, in case self.model
-        # changed (or might have changed)
-        model_file = self.metadata.to_dict().get("model_file")
-        if model_file:
-            self._add_get_started_code(model_file)
-
-        self._add_model_section()
-        self._add_hyperparams()
-
-    def _fill_default_sections(self) -> None:
-        if self.template == Templates.skops.value:
-            self.add(**SKOPS_TEMPLATE)
-        elif self.template == Templates.hub.value:
-            self.add(**HUB_TEMPLATE)
-        elif isinstance(self.template, Mapping):
-            self.add(**self.template)
-
-    def add(self, **kwargs: str | Formattable) -> "Card":
-        """Add new section(s) to the model card.
-
-        Add one or multiple sections to the model card. The section names are
-        taken from the keys and the contents are taken from the values.
-
-=======
         self._populate_template()
 
     def _populate_template(self):
@@ -614,7 +503,6 @@
         Add one or multiple sections to the model card. The section names are
         taken from the keys and the contents are taken from the values.
 
->>>>>>> ba840d44
         To add to an existing section, use a ``"/"`` in the section name, e.g.:
 
         ``card.add(**{"Existing section/New section": "content"})``.
@@ -634,8 +522,6 @@
         **kwargs : dict
             The keys of the dictionary serve as the section title and the values
             as the section content. It's possible to add to existing sections.
-<<<<<<< HEAD
-=======
 
         Returns
         -------
@@ -842,6 +728,7 @@
         -------
         self : object
             Card object.
+
         """
         if not self.model_diagram:
             return self
@@ -900,7 +787,6 @@
             you're using the default skops template, a standard text is used.
             Pass a string here if you want to use your own text instead. Leave
             this empty to not add any description.
->>>>>>> ba840d44
 
         Returns
         -------
@@ -908,229 +794,6 @@
             Card object.
 
         """
-<<<<<<< HEAD
-        for key, val in kwargs.items():
-            self._add_single(key, val)
-        return self
-
-    def _select(
-        self, subsection_names: Sequence[str], create: bool = True
-    ) -> dict[str, Section]:
-        """Select a single section from the data
-
-        Parameters
-        ----------
-        subsection_names: list of str
-            The subsection names, already split into individual subsections.
-
-        create: bool (default=True)
-            Whether to create the subsection if it does not already exist or
-            not.
-
-        Returns
-        -------
-        section: dict of Section
-            A dict mapping the section key (identical to the title) to the
-            actual ``Section``, which is a dataclass that contains the actual
-            data of the section.
-
-        Raises
-        ------
-        KeyError
-            If the section does not exist and ``create=False``, raises a
-            ``KeyError``.
-
-        """
-        section = self._data
-        if not subsection_names:
-            return section
-
-        for subsection_name in subsection_names:
-            section_maybe = section.get(subsection_name)
-
-            # there are already subsections
-            if section_maybe is not None:
-                section = section_maybe.subsections
-                continue
-
-            if create:
-                # no subsection, create
-                entry = Section(title=subsection_name, content="")
-                section[subsection_name] = entry
-                section = entry.subsections
-            else:
-                raise KeyError(f"Section {subsection_name} does not exist")
-
-        return section
-
-    def select(self, key: str | Sequence[str]) -> Section:
-        """Select a section from the model card.
-
-        To select a subsection of an existing section, use a ``"/"`` in the
-        section name, e.g.:
-
-        ``card.select("Existing section/New section")``.
-
-        Alternatively, a list of strings can be passed:
-
-        ``card.select(["Existing section", "New section"])``.
-
-        Parameters
-        ----------
-        key : str or list of str
-            The name of the (sub)section to select. When selecting a subsection,
-            either use a ``"/"`` in the name to separate the parent and child
-            sections, or pass a list of strings.
-
-        Returns
-        -------
-        self : Section
-            A dataclass containing all information relevant to the selected
-            section. Those are the title, the content, and subsections (in a
-            dict).
-
-        Raises
-        ------
-        KeyError
-            If the given section name was not found, a ``KeyError`` is raised.
-
-        """
-        if not key:
-            msg = f"Section name cannot be empty but got '{key}'"
-            raise KeyError(msg)
-
-        if isinstance(key, str):
-            *subsection_names, leaf_node_name = split_subsection_names(key)
-        else:
-            *subsection_names, leaf_node_name = key
-
-        if not leaf_node_name:
-            msg = f"Section name cannot be empty but got '{key}'"
-            raise KeyError(msg)
-
-        parent_section = self._select(subsection_names, create=False)
-        return parent_section[leaf_node_name]
-
-    def delete(self, key: str | Sequence[str]) -> None:
-        """Delete a section from the model card.
-
-        To delete a subsection of an existing section, use a ``"/"`` in the
-        section name, e.g.:
-
-        ``card.delete("Existing section/New section")``.
-
-        Alternatively, a list of strings can be passed:
-
-        ``card.delete(["Existing section", "New section"])``.
-
-        Parameters
-        ----------
-        key : str or list of str
-            The name of the (sub)section to select. When selecting a subsection,
-            either use a ``"/"`` in the name to separate the parent and child
-            sections, or pass a list of strings.
-
-        Raises
-        ------
-        KeyError
-            If the given section name was not found, a ``KeyError`` is raised.
-
-        """
-        if not key:
-            msg = f"Section name cannot be empty but got '{key}'"
-            raise KeyError(msg)
-
-        if isinstance(key, str):
-            *subsection_names, leaf_node_name = split_subsection_names(key)
-        else:
-            *subsection_names, leaf_node_name = key
-
-        if not leaf_node_name:
-            msg = f"Section name cannot be empty but got '{key}'"
-            raise KeyError(msg)
-
-        parent_section = self._select(subsection_names, create=False)
-        del parent_section[leaf_node_name]
-
-    def _add_single(self, key: str, val: Formattable | str) -> Section:
-        """Add a single section
-
-        If the (sub)section does not exist, it is created. Otherwise, the
-        existing (sub)section is modified.
-
-        Parameters
-        ----------
-        key: str
-            The name of the (sub)section.
-
-        val: str or Formattable
-            The value to assign to the (sub)section.
-
-        """
-        *subsection_names, leaf_node_name = split_subsection_names(key)
-        section = self._select(subsection_names)
-
-        if leaf_node_name in section:
-            # entry exists, only overwrite content
-            section[leaf_node_name].content = val
-        else:
-            # entry does not exist, create a new one
-            section[leaf_node_name] = Section(title=leaf_node_name, content=val)
-
-        return section[leaf_node_name]
-
-    def _add_model_section(self) -> None:
-        """Add model plot section, if model_diagram is set"""
-        if self.template != Templates.skops.value:
-            # only skops template has a default section
-            return
-
-        section_title = "Model description/Training Procedure/Model Plot"
-        default_content = "The model plot is below."
-
-        if not self.model_diagram:
-            self._add_single(section_title, default_content)
-            return
-
-        model_plot_div = re.sub(r"\n\s+", "", str(estimator_html_repr(self.model)))
-        if model_plot_div.count("sk-top-container") == 1:
-            model_plot_div = model_plot_div.replace(
-                "sk-top-container", 'sk-top-container" style="overflow: auto;'
-            )
-        content = f"{default_content}\n\n{model_plot_div}"
-        self._add_single(section_title, content)
-
-    def _add_hyperparams(self) -> None:
-        """Add hyperparameter section"""
-        if self.template != Templates.skops.value:
-            # only skops template has a default hyper parameter section
-            return
-
-        hyperparameter_dict = self.model.get_params(deep=True)
-        table = _clean_table(
-            tabulate(
-                list(hyperparameter_dict.items()),
-                headers=["Hyperparameter", "Value"],
-                tablefmt="github",
-            )
-        )
-        template = textwrap.dedent(
-            """        The model is trained with below hyperparameters.
-
-        <details>
-        <summary> Click to expand </summary>
-
-        {}
-
-        </details>"""
-        )
-        self._add_single(
-            "Model description/Training Procedure/Hyperparameters",
-            template.format(table),
-        )
-
-    def add_plot(self, *, folded=False, **kwargs: str) -> "Card":
-=======
         if section is None:
             if self.template == Templates.skops.value:
                 section = "Model description/Training Procedure/Hyperparameters"
@@ -1285,7 +948,6 @@
         self._add_single(section, content)
 
     def add_plot(self, *, folded=False, **kwargs: str) -> Card:
->>>>>>> ba840d44
         """Add plots to the model card.
 
         The plot should be saved on the file system and the path passed as
@@ -1370,16 +1032,12 @@
             self._add_single(key, section)
         return self
 
-<<<<<<< HEAD
-    def add_metrics(self, **kwargs: str | int | float) -> "Card":
-=======
     def add_metrics(
         self,
         section: str | None = None,
         description: str | None = None,
         **kwargs: str | int | float,
     ) -> Card:
->>>>>>> ba840d44
         """Add metric values to the model card.
 
         All metrics will be collected in, and then formatted to, a table.
@@ -1406,91 +1064,6 @@
         self : object
             Card object.
         """
-<<<<<<< HEAD
-        self._metrics.update(kwargs)
-        self._add_metrics(self._metrics)
-        return self
-
-    def _add_metrics(self, metrics: dict[str, str | float | int]) -> None:
-        """Add metrics to the Evaluation Results section"""
-        # when not using one of the default templates, there is no predetermined
-        # section to put the metrics
-        if (not self.template) or isinstance(self.template, dict):
-            raise ValueError(
-                "Adding metrics is only possible with one of the default templates, "
-                f"i.e. one of {sorted(VALID_TEMPLATES)}. Instead, consider using the "
-                ".add method to add a metric to a section, or .add_table to add a "
-                "table of metrics."
-            )
-            return
-        if self.template not in VALID_TEMPLATES:
-            raise ValueError(
-                f"Unknown template {self.template}, must be "
-                f"one of {sorted(VALID_TEMPLATES)}"
-            )
-
-        if self._metrics:
-            data_transposed = zip(*self._metrics.items())  # make column oriented
-            inp = {key: val for key, val in zip(["Metric", "Value"], data_transposed)}
-            table = TableSection(inp).format()
-        else:
-            # create empty table
-            table = TableSection({"Metric": [], "Value": []}).format()
-
-        template = textwrap.dedent(
-            """        You can find the details about evaluation process and the evaluation results.
-
-
-
-        {}"""
-        )
-        if self.template == Templates.skops.value:
-            section = "Model description/Evaluation Results"
-        elif self.template == Templates.hub.value:
-            section = "Evaluation/Testing Data, Factors & Metrics/Metrics"
-        else:
-            # should be unreachable
-            raise ValueError(
-                f"Unknown template {self.template}, must be "
-                f"one of {sorted(VALID_TEMPLATES)}"
-            )
-
-        self._add_single(section, template.format(table))
-
-    def _generate_metadata(self, metadata: CardData) -> Iterator[str]:
-        """Yield metadata in yaml format"""
-        for key, val in metadata.to_dict().items() if metadata else {}:
-            yield aRepr.repr(f"metadata.{key}={val},").strip('"').strip("'")
-
-    def _generate_content(
-        self, data: dict[str, Section], depth: int = 1
-    ) -> Iterator[str]:
-        """Yield title and (formatted) contents"""
-        for val in data.values():
-            title = f"{depth * '#'} {val.title}"
-            yield title
-
-            if isinstance(val.content, str):
-                yield val.content
-            else:  # is a Formattable
-                yield val.content.format()
-
-            if val.subsections:
-                yield from self._generate_content(val.subsections, depth=depth + 1)
-
-    def _iterate_content(
-        self, data: dict[str, Section], parent_section: str = ""
-    ) -> Iterator[tuple[str, Formattable | str]]:
-        """Yield tuples of title and (non-formatted) content"""
-        for val in data.values():
-            if parent_section:
-                title = "/".join((parent_section, val.title))
-            else:
-                title = val.title
-
-            yield title, val.content
-
-=======
         if section is None:
             if self.template == Templates.skops.value:
                 section = "Model description/Evaluation Results"
@@ -1570,7 +1143,6 @@
 
             yield title, val.content
 
->>>>>>> ba840d44
             if val.subsections:
                 yield from self._iterate_content(val.subsections, parent_section=title)
 
@@ -1588,11 +1160,7 @@
         # repr for the model
         model = getattr(self, "model", None)
         if model:
-<<<<<<< HEAD
-            model_repr = self._format_repr(f"model={repr(model)},")
-=======
             model_repr = self._format_repr(f"model={repr(self.get_model())},")
->>>>>>> ba840d44
         else:
             model_repr = None
 
@@ -1630,50 +1198,8 @@
         complete_repr += ")"
         return complete_repr
 
-<<<<<<< HEAD
-    def _add_get_started_code(self, file_name: str, indent: str = "    ") -> None:
-        """Add getting started code to the corresponding section"""
-        if self.template not in VALID_TEMPLATES:
-            # unknown template, cannot prefill
-            return
-
-        is_skops_format = file_name.endswith(".skops")  # else, assume pickle
-        lines = _getting_started_code(
-            file_name, is_skops_format=is_skops_format, indent=indent
-        )
-        lines = ["```python"] + lines + ["```"]
-
-        if self.template == "skops":
-            template = textwrap.dedent(
-                """            Use the code below to get started with the model.
-
-            {}
-            """
-            )
-        elif self.template == "hub":
-            template = textwrap.dedent(
-                """               Use the code below to get started with the model.
-
-                <details>
-                <summary> Click to expand </summary>
-
-                {}
-
-                </details>"""
-            )
-        else:
-            # should be unreachable
-            raise ValueError(f"Unknown template {self.template}")
-        self._add_single(
-            "How to Get Started with the Model", template.format("\n".join(lines))
-        )
-
-    def _generate_card(self) -> Iterator[str]:
-        """Yield sections of the model card, including the metadata"""
-=======
     def _generate_card(self) -> Iterator[str]:
         """Yield sections of the model card, including the metadata."""
->>>>>>> ba840d44
         if self.metadata.to_dict():
             yield f"---\n{self.metadata.to_yaml()}\n---"
 

--- conflicted
+++ resolved
@@ -3,18 +3,7 @@
 
 import numpy as np
 
-<<<<<<< HEAD
-from ._utils import _get_instance, _get_state, _import_obj, get_module
-=======
-from ._utils import (
-    _get_instance,
-    _get_state,
-    _import_obj,
-    get_module,
-    gettype,
-    whichmodule,
-)
->>>>>>> 0448d642
+from ._utils import _get_instance, _get_state, _import_obj, get_module, gettype
 
 
 def dict_get_state(obj, dst):
